--- conflicted
+++ resolved
@@ -38,10 +38,6 @@
         if executor is None or not hasattr(executor, 'Executor'):
             continue
 
-<<<<<<< HEAD
-        if hasattr(executor.Executor, 'autoconfig'):
-            print(ansi_style('%-43s%s' % ('Auto-configuring #ansi[%s](|underline):' % name, '')), end=' ')
-=======
         Executor = executor.Executor
         if silent and not issubclass(Executor, NullStdoutMixin):
             # if you are printing errors into stdout, you may do so in your own blood
@@ -50,8 +46,8 @@
 
         if hasattr(Executor, 'autoconfig'):
             if not silent:
-                print ansi_style('%-43s%s' % ('Auto-configuring #ansi[%s](|underline):' % name, '')),
->>>>>>> 4b8ec02b
+                print(ansi_style('%-43s%s' % ('Auto-configuring #ansi[%s](|underline):' % name, '')), end=' ')
+
             try:
                 data = Executor.autoconfig()
                 config = data[0]
@@ -59,54 +55,32 @@
                 feedback = data[2]
                 errors = '' if len(data) < 4 else data[3]
             except Exception:
-<<<<<<< HEAD
-                print(ansi_style('#ansi[Not supported](red|bold)'))
-                traceback.print_exc()
-            else:
-                print(ansi_style(['#ansi[%s](red|bold)', '#ansi[%s](green|bold)'][success] %
-                                 (feedback or ['Failed', 'Success'][success])))
-
-                if not success:
-                    if config:
-                        print('  Attempted:')
-                        print('   ', yaml.dump(config, default_flow_style=False).rstrip().replace('\n', '\n' + ' ' * 4))
-
-                    if errors:
-                        print('  Errors:')
-                        print('   ', errors.replace('\n', '\n' + ' ' * 4))
-=======
                 if not silent:
-                    print ansi_style('#ansi[Not supported](red|bold)')
+                    print(ansi_style('#ansi[Not supported](red|bold)'))
                     traceback.print_exc()
             else:
                 if not silent:
-                    print ansi_style(['#ansi[%s](red|bold)', '#ansi[%s](green|bold)'][success] %
-                                 (feedback or ['Failed', 'Success'][success]))
+                    print(ansi_style(['#ansi[%s](red|bold)', '#ansi[%s](green|bold)'][success] %
+                                 (feedback or ['Failed', 'Success'][success])))
 
                 if not success:
                     if not silent:
                         if config:
-                            print '  Attempted:'
-                            print '   ', yaml.dump(config, default_flow_style=False).rstrip().replace('\n', '\n' + ' ' * 4)
+                            print('  Attempted:')
+                            print('   ', yaml.dump(config, default_flow_style=False).rstrip().replace('\n', '\n' + ' ' * 4))
 
                         if errors:
-                            print '  Errors:'
-                            print '   ', errors.replace('\n', '\n' + ' ' * 4)
->>>>>>> 4b8ec02b
+                            print('  Errors:')
+                            print('   ', errors.replace('\n', '\n' + ' ' * 4))
+
 
                 if success:
                     result.update(config)
 
-<<<<<<< HEAD
-    print()
-    print(ansi_style('#ansi[Configuration result](green|bold|underline):'))
+    if not silent:
+      print()
+      print(ansi_style('#ansi[Configuration result](green|bold|underline):'))
     print(yaml.dump({'runtime': result}, default_flow_style=False).rstrip())
-=======
-    if not silent:
-        print
-        print ansi_style('#ansi[Configuration result](green|bold|underline):')
-    print yaml.dump({'runtime': result}, default_flow_style=False).rstrip()
->>>>>>> 4b8ec02b
 
 if __name__ == '__main__':
     main()